--- conflicted
+++ resolved
@@ -51,14 +51,9 @@
     max_span = int(round(config['max_span']))
     spans = calc_spans(min_span, max_span, config['n_spans'])
 
-<<<<<<< HEAD
     chunk_iterator = iter_MA_ratios_chunks(ticks[:, 0], spans)
     emas_chunk, ratios_chunk, z = next(chunk_iterator)
-=======
-    ema_std_iterator = iter_indicator_chunks(ticks[:, 0], ema_span)
-    ema_chunk, std_chunk, z = next(ema_std_iterator)
-    volatility_chunk = np.nan_to_num(std_chunk / ema_chunk, nan=0.0, posinf=0.0, neginf=0.0)
->>>>>>> 539e318b
+
     zc = 0
 
     closest_bkr = 1.0
@@ -74,16 +69,10 @@
     for k, tick in enumerate(ticks[max_span:], start=max_span):
 
         chunk_i = k - zc
-<<<<<<< HEAD
         if chunk_i >= len(emas_chunk):
             ratios, z = next(chunk_iterator)
             zc = z * len(emas_chunk)
-=======
-        if chunk_i >= len(ema_chunk):
-            ema_chunk, std_chunk, z = next(ema_std_iterator)
-            volatility_chunk = np.nan_to_num(std_chunk / ema_chunk, nan=0.0, posinf=0.0, neginf=0.0)
-            zc = z * len(ema_chunk)
->>>>>>> 539e318b
+
             chunk_i = k - zc
 
         # Update the stats every 1/2 hour
