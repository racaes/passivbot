--- conflicted
+++ resolved
@@ -16,111 +16,6 @@
 from passivbot import make_get_filepath, ts_to_date, get_keys
 
 
-<<<<<<< HEAD
-def dump_plots(result: dict, fdf: pd.DataFrame, df: pd.DataFrame):
-    plt.rcParams['figure.figsize'] = [29, 18]
-    pd.set_option('precision', 10)
-
-    def gain_conv(x):
-        return x * 100 - 100
-
-    lines = []
-    lines.append(f"gain percentage {round_dynamic(result['result']['gain'] * 100 - 100, 4)}%")
-    lines.append(f"average_daily_gain percentage {round_dynamic((result['result']['average_daily_gain'] - 1) * 100, 3)}%")
-    lines.append(f"closest_liq percentage {round_dynamic(result['result']['closest_liq'] * 100, 4)}%")
-
-    for key in [k for k in result['result'] if k not in ['gain', 'average_daily_gain', 'closest_liq', 'do_long', 'do_shrt']]:
-        lines.append(f"{key} {round_dynamic(result['result'][key], 6)}")
-    lines.append(f"long: {result['do_long']}, short: {result['do_shrt']}")
-
-    live_config = candidate_to_live_config(result)
-    json.dump(live_config, open(result['plots_dirpath'] + 'live_config.json', 'w'), indent=4)
-    json.dump(result, open(result['plots_dirpath'] + 'result.json', 'w'), indent=4)
-
-    ema = df.price.ewm(span=result['ema_span'], adjust=False).mean()
-    df.loc[:, 'bid_thr'] = ema * (1 - result['ema_spread'])
-    df.loc[:, 'ask_thr'] = ema * (1 + result['ema_spread'])
-
-    print('writing backtest_result.txt...')
-    with open(f"{result['plots_dirpath']}backtest_result.txt", 'w') as f:
-        for line in lines:
-            print(line)
-            f.write(line + '\n')
-
-    print('plotting balance and equity...')
-    plt.clf()
-    fdf.balance.plot()
-    fdf.equity.plot()
-    plt.savefig(f"{result['plots_dirpath']}balance_and_equity.png")
-
-    print('plotting backtest whole and in chunks...')
-    n_parts = 7
-    # n_parts = int(round_up(result['n_days'], 1.0))
-    for z in range(n_parts):
-        start_ = z / n_parts
-        end_ = (z + 1) / n_parts
-        print(start_, end_)
-        fig = plot_fills(df, fdf.iloc[int(len(fdf) * start_):int(len(fdf) * end_)], liq_thr=0.1)
-        fig.savefig(f"{result['plots_dirpath']}backtest_{z + 1}of{n_parts}.png")
-    fig = plot_fills(df, fdf, liq_thr=0.1)
-    fig.savefig(f"{result['plots_dirpath']}whole_backtest.png")
-
-    print('plotting pos sizes...')
-    plt.clf()
-    fdf.long_psize.plot()
-    fdf.shrt_psize.plot()
-    plt.savefig(f"{result['plots_dirpath']}psizes_plot.png")
-
-    print('plotting average daily gain...')
-    adg_ = fdf.average_daily_gain
-    adg_.index = np.linspace(0.0, 1.0, len(fdf))
-    plt.clf()
-    adg_c = adg_.iloc[int(len(fdf) * 0.1):]  # skipping first 10%
-    print('min max', adg_c.min(), adg_c.max())
-    adg_c.plot()
-    plt.savefig(f"{result['plots_dirpath']}average_daily_gain_plot.png")
-
-
-def plot_fills(df, fdf, side_: int = 0, liq_thr=0.1):
-    plt.clf()
-
-    dfc = df.loc[fdf.index[0]:fdf.index[-1]]
-    dfc.price.plot(style='y-')
-    if 'bid_thr' in dfc.columns:
-        dfc.bid_thr.plot(style='b-')
-    if 'ask_thr' in dfc.columns:
-        dfc.ask_thr.plot(style='r-')
-
-    if side_ >= 0:
-        longs = fdf[fdf.pside == 'long']
-        lentry = longs[(longs.type == 'long_entry') | (longs.type == 'long_reentry')]
-        lclose = longs[longs.type == 'long_close']
-        lstopclose = longs[longs.type == 'stop_loss_long_close']
-        lstopentry = longs[longs.type == 'stop_loss_long_entry']
-        lentry.price.plot(style='b.')
-        lstopentry.price.plot(style='bx')
-        lclose.price.plot(style='r.')
-        lstopclose.price.plot(style=('rx'))
-        longs.long_pprice.fillna(method='ffill').plot(style='b--')
-    if side_ <= 0:
-        shrts = fdf[fdf.pside == 'shrt']
-        sentry = shrts[(shrts.type == 'shrt_entry') | (shrts.type == 'shrt_reentry')]
-        sclose = shrts[shrts.type == 'shrt_close']
-        sstopclose = shrts[shrts.type == 'stop_loss_shrt_close']
-        sstopentry = shrts[shrts.type == 'stop_loss_shrt_entry']
-        sentry.price.plot(style='r.')
-        sstopentry.price.plot(style='rx')
-        sclose.price.plot(style='b.')
-        sstopclose.price.plot(style=('bx'))
-        shrts.shrt_pprice.fillna(method='ffill').plot(style='r--')
-
-    if 'liq_price' in fdf.columns:
-        fdf.liq_price.where(fdf.liq_diff < liq_thr, np.nan).plot(style='k--')
-    return plt
-
-
-=======
->>>>>>> 7a76a908
 def backtest(config: dict, ticks: np.ndarray, do_print=False) -> (list, list, bool):
     if len(ticks) <= config['ema_span']:
         return [], [], False
@@ -365,163 +260,9 @@
                 line += f"closest_liq {closest_liq:.4f} "
                 print(line, end=' ')
 
-<<<<<<< HEAD
-    equity_start = stats[0]['equity']
-    equity_end = stats[-1]['equity']
-
-    sdf = pd.DataFrame(stats).set_index('timestamp')
-    sdf.index = pd.to_datetime(sdf.index, unit='ms')
-    sdf = sdf.resample(sample_period).last()
-
-    returns = sdf.equity.pct_change()
-    returns[0] = sdf.equity[0] / equity_start - 1
-    returns.fillna(0, inplace=True)
-    # returns_diff = (sdf['balance'].pad() / (equity_start * np.exp(returns_log_mean * np.arange(1, N+1)))) - 1
-
-    N = len(returns)
-    returns_mean = np.exp(np.mean(np.log(returns + 1))) - 1  # Geometrical mean
-
-    #########################################
-    ### Variability-Weighted Return (VWR) ###
-    #########################################
-
-    # See https://www.crystalbull.com/sharpe-ratio-better-with-log-returns/
-    returns_log = np.log(1 + returns)
-    returns_log_mean = np.log(equity_end / equity_start) / N
-    # returns_mean = np.exp(returns_log_mean) - 1 # = geometrical mean != returns.mean()
-
-    # Relative difference of the equity E_i and the zero-variability ideal equity E'_i: (E_i / E'i) - 1
-    equity_diff = (sdf['equity'].pad() / (equity_start * np.exp(returns_log_mean * np.arange(1, N + 1)))) - 1
-
-    # Standard deviation of equity differentials
-    equity_diff_std = np.std(equity_diff, ddof=1)
-
-    tau = 1.4  # Rate at which weighting falls with increasing variability (investor tolerance)
-    sdev_max = 0.16  # Maximum acceptable standard deviation (investor limit)
-
-    # Weighting of the expected compounded returns for a given period (daily, ...). Note that
-    # - this factor is always less than 1
-    # - this factor is negative if equity_diff_std > sdev_max (hence this parameter name)
-    # - the smaller (resp. bigger) tau is the quicker this factor tends to zero (resp. 1)
-    VWR_weight = (1.0 - (equity_diff_std / sdev_max) ** tau)
-
-    result = {}
-    for period, sec in PERIODS.items():
-        # There are `periods_nb` times `sample_sec` in `period`
-        periods_nb = sec / sample_sec
-
-        # Expected compounded returns for `period` (daily returns = adg - 1)
-        returns_expected_period = (returns_mean + 1) ** periods_nb - 1
-        # returns_expected_period = np.exp(returns_log_mean * periods_nb) - 1
-
-        volatility_expected_period = returns.std() * np.sqrt(periods_nb)
-        SR = returns_expected_period / volatility_expected_period  # Sharpe ratio (risk-free)
-        VWR = returns_expected_period * VWR_weight
-
-        result['returns_' + period] = returns_expected_period
-
-        # TODO: Put this condition outside this loop, perhaps use result_sampled_default?
-        if equity_end > equity_start:
-            result['sharpe_ratio_' + period] = SR
-            result['VWR_' + period] = VWR
-        else:
-            result['sharpe_ratio_' + period] = 0.0
-            result['VWR_' + period] = 0.0  # VWR is positive when returns_expected_period < 0
-
-    return result
-
-
-def candidate_to_live_config(candidate: dict) -> dict:
-    live_config = {}
-    for k in ["config_name", "logging_level", "ddown_factor", "qty_pct", "leverage",
-              "n_close_orders", "grid_spacing", "pos_margin_grid_coeff",
-              "volatility_grid_coeff", "volatility_qty_coeff", "min_markup",
-              "markup_range", "do_long", "do_shrt", "ema_span", "ema_spread", "stop_loss_liq_diff",
-              "stop_loss_pos_pct", "symbol"]:
-        if k in candidate:
-            live_config[k] = candidate[k]
-        else:
-            live_config[k] = 0.0
-    for k in ['do_long', 'do_shrt']:
-        live_config[k] = bool(live_config[k])
-    return live_config
-
-
-def prepare_result(backtest_config: dict, fills: list, ticks: np.ndarray) -> (pd.DataFrame, dict):
-    fdf = pd.DataFrame(fills)
-    if fdf.empty:
-        result = {
-            'net_pnl_plus_fees': 0.0,
-            'profit_sum': 0.0,
-            'loss_sum': 0.0,
-            'fee_sum': 0.0,
-            'final_equity': 0.0,
-            'gain': 0.0,
-            'max_drawdown': 0.0,
-            'n_days': 0.0,
-            'average_daily_gain': 0.0,
-            'closest_liq': 0.0,
-            'n_fills': 0.0,
-            'n_entries': 0.0,
-            'n_closes': 0.0,
-            'n_reentries': 0.0,
-            'n_initial_entries': 0.0,
-            'n_normal_closes': 0.0,
-            'n_stop_loss_closes': 0.0,
-            'n_stop_loss_entries': 0.0,
-            'biggest_psize': 0.0,
-            'max_hrs_no_fills_same_side': 1000.0,
-            'max_hrs_no_fills': 1000.0,
-            'starting_balance': backtest_config['starting_balance'],
-            'do_long': backtest_config['do_long'],
-            'do_shrt': backtest_config['do_shrt']
-        }
-    else:
-        fdf = fdf.set_index('trade_id')
-        if len(longs_ := fdf[fdf.pside == 'long']) > 0:
-            long_stuck = np.diff(list(longs_.timestamp) + [ticks[-1][2]]).max() / (1000 * 60 * 60)
-        else:
-            long_stuck = 1000.0
-        if len(shrts_ := fdf[fdf.pside == 'shrt']) > 0:
-            shrt_stuck = np.diff(list(shrts_.timestamp) + [ticks[-1][2]]).max() / (1000 * 60 * 60)
-        else:
-            shrt_stuck = 1000.0
-        result = {
-            'net_pnl_plus_fees': fdf.pnl.sum() + fdf.fee_paid.sum(),
-            'profit_sum': fdf[fdf.pnl > 0.0].pnl.sum(),
-            'loss_sum': fdf[fdf.pnl < 0.0].pnl.sum(),
-            'fee_sum': fdf.fee_paid.sum(),
-            'final_equity': fdf.iloc[-1].equity,
-            'gain': (gain := fdf.iloc[-1].equity / backtest_config['starting_balance']),
-            'max_drawdown': ((fdf.equity - fdf.balance).abs() / fdf.balance).max(),
-            'n_days': (n_days := (ticks[-1][2] - fdf.iloc[0].timestamp) / (1000 * 60 * 60 * 24)),
-            'average_daily_gain': gain ** (1 / n_days) if gain > 0.0 and n_days > 0.0 else 0.0,
-            'closest_liq': fdf.closest_liq.iloc[-1],
-            'n_fills': len(fdf),
-            'n_entries': len(fdf[fdf.type.str.contains('entry')]),
-            'n_closes': len(fdf[fdf.type.str.contains('close')]),
-            'n_reentries': len(fdf[fdf.type.str.contains('reentry')]),
-            'n_initial_entries': len(fdf[fdf.type.str.contains('initial')]),
-            'n_normal_closes': len(fdf[(fdf.type == 'long_close') | (fdf.type == 'shrt_close')]),
-            'n_stop_loss_closes': len(fdf[(fdf.type.str.contains('stop_loss')) &
-                                          (fdf.type.str.contains('close'))]),
-            'n_stop_loss_entries': len(fdf[(fdf.type.str.contains('stop_loss')) &
-                                           (fdf.type.str.contains('entry'))]),
-            'biggest_psize': fdf[['long_psize', 'shrt_psize']].abs().max(axis=1).max(),
-            'max_hrs_no_fills_long': long_stuck,
-            'max_hrs_no_fills_shrt': shrt_stuck,
-            'max_hrs_no_fills_same_side': max(long_stuck, shrt_stuck),
-            'max_hrs_no_fills': np.diff(list(fdf.timestamp) + [ticks[-1][2]]).max() / (1000 * 60 * 60),
-            'starting_balance': backtest_config['starting_balance'],
-            'do_long': backtest_config['do_long'],
-            'do_shrt': backtest_config['do_shrt']
-        }
-    return fdf, result
-=======
     tick = ticks[-1]
     stats_update()
     return all_fills, stats, True
->>>>>>> 7a76a908
 
 
 def plot_wrap(bc, ticks, live_config):
@@ -532,11 +273,7 @@
     if not fills:
         print('no fills')
         return
-<<<<<<< HEAD
-    fdf, result = prepare_result(config, fills, ticks)
-=======
     fdf, result = analyze_fills(fills, config, ticks[-1][2])
->>>>>>> 7a76a908
     config['result'] = result
     config['plots_dirpath'] = make_get_filepath(os.path.join(
         config['plots_dirpath'], f"{ts_to_date(time())[:19].replace(':', '')}", '')
