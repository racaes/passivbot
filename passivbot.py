import os
if 'NOJIT' not in os.environ:
    os.environ['NOJIT'] = 'true'

import traceback
import argparse
import asyncio
import json
import logging
import signal
import pprint
from pathlib import Path
from time import time
from procedures import load_live_config, make_get_filepath, load_exchange_key_secret, print_, add_argparse_args, \
    utc_ms
<<<<<<< HEAD
from pure_funcs import get_xk_keys, flatten, filter_orders, compress_float, create_xk, round_dynamic, denumpyize, \
    spotify_config, get_position_fills
from njit_funcs import calc_new_psize_pprice, qty_to_cost, calc_diff, round_, calc_samples, calc_long_close_grid, \
    calc_shrt_close_grid, calc_upnl, calc_long_entry_grid
=======
from pure_funcs import get_xk_keys, get_ids_to_fetch, flatten, calc_indicators_from_ticks_with_gaps, \
    drop_consecutive_same_prices, filter_orders, compress_float, create_xk, round_dynamic, denumpyize, \
    calc_spans, spotify_config, get_position_fills, determine_config_type
from njit_funcs import calc_new_psize_pprice, qty_to_cost, calc_diff, round_, calc_orders, calc_emas, \
    calc_samples, calc_emas_last, calc_long_scalp_entry, calc_shrt_scalp_entry, calc_long_close_grid, \
    calc_shrt_close_grid, calc_upnl
>>>>>>> ba414352

import numpy as np
import websockets
import telegram_bot

logging.getLogger("telegram").setLevel(logging.CRITICAL)


class LockNotAvailableException(Exception):
    pass

class Bot:
    def __init__(self, config: dict):
        self.spot = False
        self.config = config
        self.config['do_long'] = config['long']['enabled']
        self.config['do_shrt'] = config['shrt']['enabled']
        self.config['max_leverage'] = 25
        self.telegram = None
        self.xk = {}

        self.hedge_mode = self.config['hedge_mode'] = True
        self.set_config(self.config)

        self.ts_locked = {k: 0.0 for k in ['cancel_orders', 'decide', 'update_open_orders',
                                           'update_position', 'print', 'create_orders',
                                           'check_fills', 'update_fills']}
        self.ts_released = {k: 1.0 for k in self.ts_locked}
        self.heartbeat_ts = 0

        self.position = {}
        self.open_orders = []
        self.fills = []
        self.long_pfills = []
        self.shrt_pfills = []
        self.highest_bid = 0.0
        self.lowest_ask = 9.9e16
        self.price = 0.0
        self.is_buyer_maker = True
        self.agg_qty = 0.0
        self.qty = 0.0
        self.ob = [0.0, 0.0]

        self.n_open_orders_limit = 8
        self.n_orders_per_execution = 4

        self.c_mult = self.config['c_mult'] = 1.0

        self.log_filepath = make_get_filepath(f"logs/{self.exchange}/{config['config_name']}.log")

        _, self.key, self.secret = load_exchange_key_secret(self.user)

        self.log_level = 0

        self.stop_websocket = False
        self.process_websocket_ticks = True
        self.lock_file = f"{str(Path.home())}/.{self.exchange}_passivbotlock"

    def set_config(self, config):
        if 'min_span' in config:
            config['spans'] = calc_spans(config['min_span'], config['max_span'], config['n_spans'])
        if 'stop_mode' not in config:
            config['stop_mode'] = None
        if 'last_price_diff_limit' not in config:
            config['last_price_diff_limit'] = 0.3
        if 'profit_trans_pct' not in config:
            config['profit_trans_pct'] = 0.0
        if 'assigned_balance' not in config:
            config['assigned_balance'] = None
        if 'cross_wallet_pct' not in config:
            config['cross_wallet_pct'] = 1.0
        if config['cross_wallet_pct'] > 1.0 or config['cross_wallet_pct'] <= 0.0:
            print(f'Invalid cross_wallet_pct given: {config["cross_wallet_pct"]}.  It must be greater than zero and less than or equal to one.  Defaulting to 1.0.')
            config['cross_wallet_pct'] = 1.0
        self.config = config
        for key in config:
            setattr(self, key, config[key])
            if key in self.xk:
                self.xk[key] = config[key]

    def set_config_value(self, key, value):
        self.config[key] = value
        setattr(self, key, self.config[key])

    async def _init(self):
        self.xk = create_xk(self.config)
        await self.init_fills()

    def dump_log(self, data) -> None:
        if self.config['logging_level'] > 0:
            with open(self.log_filepath, 'a') as f:
                f.write(json.dumps({**{'log_timestamp': time()}, **data}) + '\n')

    async def update_open_orders(self) -> None:
        if self.ts_locked['update_open_orders'] > self.ts_released['update_open_orders']:
            return
        try:
            open_orders = await self.fetch_open_orders()
            open_orders = [x for x in open_orders if x['symbol'] == self.symbol]
            self.highest_bid, self.lowest_ask = 0.0, 9.9e9
            for o in open_orders:
                if o['side'] == 'buy':
                    self.highest_bid = max(self.highest_bid, o['price'])
                elif o['side'] == 'sell':
                    self.lowest_ask = min(self.lowest_ask, o['price'])
            if self.open_orders != open_orders:
                self.dump_log({'log_type': 'open_orders', 'data': open_orders})
            self.open_orders = open_orders
        except Exception as e:
            print('error with update open orders', e)
        finally:
            self.ts_released['update_open_orders'] = time()

    async def update_position(self) -> None:
        # also updates open orders
        if self.ts_locked['update_position'] > self.ts_released['update_position']:
            return
        self.ts_locked['update_position'] = time()
        try:
            position, _ = await asyncio.gather(self.fetch_position(),
                                               self.update_open_orders())
            position['used_margin'] = \
                ((qty_to_cost(position['long']['size'], position['long']['price'],
                              self.xk['inverse'], self.xk['c_mult'])
                  if position['long']['price'] else 0.0) +
                 (qty_to_cost(position['shrt']['size'], position['shrt']['price'],
                              self.xk['inverse'], self.xk['c_mult'])
                  if position['shrt']['price'] else 0.0)) / self.max_leverage
<<<<<<< HEAD
            position['wallet_balance'] *= self.cross_wallet_pct
=======

            position['wallet_balance'] = (position['wallet_balance'] if self.assigned_balance is None
                                          else self.assigned_balance) * self.cross_wallet_pct
>>>>>>> ba414352
            position['equity'] = position['wallet_balance'] + \
                calc_upnl(position['long']['size'], position['long']['price'],
                          position['shrt']['size'], position['shrt']['price'],
                          self.price, self.inverse, self.c_mult)
<<<<<<< HEAD
=======

            position['available_margin'] = (position['equity'] - position['used_margin']) * 0.9
>>>>>>> ba414352
            position['long']['liq_diff'] = calc_diff(position['long']['liquidation_price'], self.price)
            position['shrt']['liq_diff'] = calc_diff(position['shrt']['liquidation_price'], self.price)
            position['long']['pbr'] = (qty_to_cost(position['long']['size'], position['long']['price'],
                                                   self.xk['inverse'], self.xk['c_mult']) /
                                       position['wallet_balance']) if position['wallet_balance'] else 0.0
            position['shrt']['pbr'] = (qty_to_cost(position['shrt']['size'], position['shrt']['price'],
                                                   self.xk['inverse'], self.xk['c_mult']) /
                                       position['wallet_balance']) if position['wallet_balance'] else 0.0
            if self.position != position:
                if self.position and not 'spot' in self.market_type and \
                        (self.position['long']['size'] != position['long']['size'] or
                         self.position['shrt']['size'] != position['shrt']['size']):
                    # update fills if position size changed
                    await self.update_fills()
                self.dump_log({'log_type': 'position', 'data': position})
            self.position = position
            self.long_pfills, self.shrt_pfills = get_position_fills(self.position['long']['size'],
                                                                    abs(self.position['shrt']['size']),
                                                                    self.fills)
        except Exception as e:
            print('error with update position', e)
        finally:
            self.ts_released['update_position'] = time()

    async def init_fills(self, n_days_limit=60):
        self.fills = await self.fetch_fills()
        #self.fills = await self.fetch_all_fills(n_days_limit)

    async def fetch_all_fills(self, n_days_limit=60):
        try:
            from pure_funcs import ts_to_date
            now = utc_ms()
            day = 1000 * 60 * 60 * 23.99
            week = day * 6.99
            fetch_timespan_limit = day if self.spot else week
            fetch_time = now - day * n_days_limit
            recent_fills = await self.fetch_fills()
            if not recent_fills:
                return []
            if recent_fills[0]['timestamp'] <= fetch_time:
                print('debug returing recent fills')
                return recent_fills
            oldest_fills = await self.fetch_fills(start_time=fetch_time, end_time=fetch_time + fetch_timespan_limit)
            while oldest_fills == [] and fetch_time < now:
                print('debug no fills, fetching ahead', ts_to_date(fetch_time / 1000))
                fetch_time += fetch_timespan_limit
                oldest_fills = await self.fetch_fills(start_time=fetch_time, end_time=fetch_time + fetch_timespan_limit)
            if oldest_fills:
                additional_fills = await self.fetch_fills(from_id=oldest_fills[-1]['id'])
                while additional_fills[-1]['timestamp'] < recent_fills[0]['timestamp']:
                    print('debug fetching additional_fills')
                    new_additional_fills = await self.fetch_fills(from_id=additional_fills[-1]['id'])
                    if new_additional_fills == [] or new_additional_fills[-1] == additional_fills[-1]:
                        break
                    additional_fills += new_additional_fills
            fills = {x['id']: x for x in oldest_fills + recent_fills + additional_fills}
            return sorted(fills.values(), key=lambda x: x['id'])
        except Exception as e:
            print('error with init fills', e)
            return []

    async def update_fills(self, max_n_fills=10000) -> [dict]:
        '''
        fetches recent fills
        updates self.fills, drops older fills max_n_fills
        returns list of new fills
        '''
        if self.ts_locked['update_fills'] > self.ts_released['update_fills']:
            return
        self.ts_locked['update_fills'] = time()
        try:
            ids_set = set([x['order_id'] for x in self.fills])
            fetched = await self.fetch_fills()
            new_fills = [x for x in fetched if x['order_id'] not in ids_set]
            if new_fills:
                self.fills = sorted([x for x in self.fills + new_fills], key=lambda x: x['order_id'])[-1000:]
                self.long_pfills, self.shrt_pfills = get_position_fills(self.position['long']['size'],
                                                                        abs(self.position['shrt']['size']),
                                                                        self.fills)
            return new_fills
        except Exception as e:
            print('error with update fills', e)
        finally:
            self.ts_released['update_fills'] = time()

    async def create_orders(self, orders_to_create: [dict]) -> dict:
        if not orders_to_create:
            return {}
        if self.ts_locked['create_orders'] > self.ts_released['create_orders']:
            return {}
        self.ts_locked['create_orders'] = time()
        creations = []
        for oc in sorted(orders_to_create, key=lambda x: x['qty']):
            try:
                creations.append((oc, asyncio.create_task(self.execute_order(oc))))
            except Exception as e:
                print_(['error creating order a', oc, e], n=True)
        created_orders = []
        for oc, c in creations:
            try:
                o = await c
                created_orders.append(o)
                if 'side' in o:
                    print_(['  created order', o['symbol'], o['side'], o['position_side'], o['qty'],
                            o['price']], n=True)
                else:
                    print_(['error creating order b', o, oc], n=True)
                self.dump_log({'log_type': 'create_order', 'data': o})
            except Exception as e:
                print_(['error creating order c', oc, c.exception(), e], n=True)
                self.dump_log({'log_type': 'create_order', 'data': {'result': str(c.exception()),
                                                                    'error': repr(e), 'data': oc}})
        self.ts_released['create_orders'] = time()
        return created_orders

    async def cancel_orders(self, orders_to_cancel: [dict]) -> [dict]:
        if not orders_to_cancel:
            return
        if self.ts_locked['cancel_orders'] > self.ts_released['cancel_orders']:
            return
        self.ts_locked['cancel_orders'] = time()
        deletions = []
        for oc in orders_to_cancel:
            try:
                deletions.append((oc,
                                  asyncio.create_task(self.execute_cancellation(oc))))
            except Exception as e:
                print_(['error cancelling order a', oc, e])
        canceled_orders = []
        for oc, c in deletions:
            try:
                o = await c
                canceled_orders.append(o)
                if 'side' in o:
                    print_(['cancelled order', o['symbol'], o['side'], o['position_side'], o['qty'],
                            o['price']], n=True)
                else:
                    print_(['error cancelling order', o], n=True)
                self.dump_log({'log_type': 'cancel_order', 'data': o})
            except Exception as e:
                print_(['error cancelling order b', oc, c.exception(), e], n=True)
                self.dump_log({'log_type': 'cancel_order', 'data': {'result': str(c.exception()),
                                                                    'error': repr(e), 'data': oc}})
        self.ts_released['cancel_orders'] = time()
        return canceled_orders

    def stop(self, signum=None, frame=None) -> None:
        print("\nStopping passivbot, please wait...")
        try:
            self.stop_websocket = True
            if self.telegram is not None:
                self.telegram.exit()
            else:
                print("No telegram active")
        except Exception as e:
            print(f"An error occurred during shutdown: {e}")

    def pause(self) -> None:
        self.process_websocket_ticks = False

    def resume(self) -> None:
        self.process_websocket_ticks = True

    def calc_orders(self):
        balance = self.position['wallet_balance']
        long_psize = self.position['long']['size']
        long_pprice = self.position['long']['price']
        shrt_psize = self.position['shrt']['size']
        shrt_pprice = self.position['shrt']['price']

        if self.stop_mode in ['panic']:
            if self.exchange == 'bybit':
                print('\n\npanic mode temporarily disabled for bybit\n\n')
                return []
            panic_orders = []
            if long_psize != 0.0:
                panic_orders.append({'side': 'sell', 'position_side': 'long', 'qty': abs(long_psize), 'price': self.ob[1],
                                     'type': 'market', 'reduce_only': True, 'custom_id': 'long_panic'})
            if shrt_psize != 0.0:
                panic_orders.append({'side': 'buy', 'position_side': 'shrt', 'qty': abs(shrt_psize), 'price': self.ob[0],
                                     'type': 'market', 'reduce_only': True, 'custom_id': 'shrt_panic'})
            return panic_orders


        if self.hedge_mode:
            do_long = self.do_long or long_psize != 0.0
            do_shrt = self.do_shrt or shrt_psize != 0.0
        else:
            no_pos = long_psize == 0.0 and shrt_psize == 0.0
            do_long = (no_pos and self.do_long) or long_psize != 0.0
            do_shrt = (no_pos and self.do_shrt) or shrt_psize != 0.0
        do_shrt = self.do_shrt = False
        self.xk['do_long'] = do_long
        self.xk['do_shrt'] = do_shrt

        long_entries = calc_long_entry_grid(
            balance, long_psize, long_pprice, self.ob[0], self.xk['inverse'], self.xk['do_long'],
            self.xk['qty_step'], self.xk['price_step'], self.xk['min_qty'], self.xk['min_cost'],
            self.xk['c_mult'], self.xk['grid_span'][0], self.xk['pbr_limit'][0], self.xk['max_n_entry_orders'][0],
            self.xk['initial_qty_pct'][0], self.xk['eprice_pprice_diff'][0], self.xk['secondary_pbr_allocation'][0],
            self.xk['secondary_grid_spacing'][0], self.xk['eprice_exp_base'][0]
        )
        long_closes = calc_long_close_grid(balance,
            long_psize, long_pprice, self.ob[1], self.xk['spot'], self.xk['inverse'], self.xk['qty_step'],
            self.xk['price_step'], self.xk['min_qty'], self.xk['min_cost'], self.xk['c_mult'], self.xk['pbr_limit'][0],
            self.xk['initial_qty_pct'][0], self.xk['min_markup'][0], self.xk['markup_range'][0],
            self.xk['n_close_orders'][0]
        )
        orders = []
        for o in long_entries:
            if abs(o[1] - self.price) / self.price < self.last_price_diff_limit and o[0] > 0.0:
                orders.append({'side': 'buy', 'position_side': 'long', 'qty': abs(float(o[0])),
                               'price': float(o[1]), 'type': 'limit', 'reduce_only': False,
                               'custom_id': o[2]})
        for o in long_closes:
            if abs(o[1] - self.price) / self.price < self.last_price_diff_limit and o[0] < 0.0:
                orders.append({'side': 'sell', 'position_side': 'long', 'qty': abs(float(o[0])),
                               'price': float(o[1]), 'type': 'limit', 'reduce_only': True,
                               'custom_id': o[2]})
        return sorted(orders, key=lambda x: abs(x['price'] - self.price) / self.price)

    async def cancel_and_create(self):
        await asyncio.sleep(0.005)
        await self.update_position()
        await asyncio.sleep(0.005)
        if any([self.ts_locked[k_] > self.ts_released[k_]
                for k_ in [x for x in self.ts_locked if x != 'decide']]):
            return
        to_cancel, to_create = filter_orders(self.open_orders,
                                             self.calc_orders(),
                                             keys=['side', 'position_side', 'qty', 'price'])
        to_cancel = sorted(to_cancel, key=lambda x: calc_diff(x['price'], self.price))
        to_create = sorted(to_create, key=lambda x: calc_diff(x['price'], self.price))
        results = []
        if self.stop_mode not in ['manual']:
            if to_cancel:
                results.append(asyncio.create_task(self.cancel_orders(to_cancel[:self.n_orders_per_execution + 1])))
                await asyncio.sleep(0.005)  # sleep 5 ms between sending cancellations and creations
            if to_create:
                results.append(await self.create_orders(to_create[:self.n_orders_per_execution]))
        await asyncio.sleep(0.005)
        await self.update_position()
        if any(results):
            print()
        return results

    async def decide(self):
        if self.stop_mode is not None:
            print(f'{self.stop_mode} stop mode is active')

        if self.price <= self.highest_bid:
            self.ts_locked['decide'] = time()
            print_(['bid maybe taken'], n=True)
            await self.cancel_and_create()
            asyncio.create_task(self.check_fills())
            self.ts_released['decide'] = time()
            return
        if self.price >= self.lowest_ask:
            self.ts_locked['decide'] = time()
            print_(['ask maybe taken'], n=True)
            await self.cancel_and_create()
            asyncio.create_task(self.check_fills())
            self.ts_released['decide'] = time()
            return
        if time() - self.ts_locked['decide'] > 5:
            self.ts_locked['decide'] = time()
            await self.cancel_and_create()
            self.ts_released['decide'] = time()
            return
        if time() - self.ts_released['print'] >= 0.5:
            await self.update_output_information()
        if time() - self.ts_released['check_fills'] > 120:
            asyncio.create_task(self.check_fills())
        if time() - self.heartbeat_ts > 60 * 60:
            print_(['heartbeat\n'], n=True)
            self.heartbeat_ts = time()

    async def check_fills(self):
        if self.ts_locked['check_fills'] > self.ts_released['check_fills']:
            # return if another call is in progress
            return
        if self.exchange == 'bybit':
            # bybit not supported
            return
        try:
            now = time()
            if now - self.ts_released['check_fills'] < 5.0:
                # minimum 5 sec between consecutive check fills
                return
            self.ts_locked['check_fills'] = now
            # check fills if two mins since prev check has passed
            new_fills = await self.update_fills()
            if new_fills:
                await self.check_long_fills(new_fills)
                await self.check_shrt_fills(new_fills)
        finally:
            self.ts_released['check_fills'] = time()

    async def check_shrt_fills(self, new_fills):
        # closing orders
        new_shrt_closes = [item for item in new_fills if item['side'] == 'buy' and item['position_side'] == 'shrt']
        if len(new_shrt_closes) > 0:
            realized_pnl_shrt = sum(fill['realized_pnl'] for fill in new_shrt_closes)
            if self.telegram is not None:
                qty_sum = sum([fill['qty'] for fill in new_shrt_closes])
                cost = sum(fill['qty'] / fill['price'] if self.inverse else fill['qty'] * fill['price']
                           for fill in new_shrt_closes)
                # volume weighted average price
                vwap = qty_sum / cost if self.inverse else cost / qty_sum
                fee = sum([fill['fee_paid'] for fill in new_shrt_closes])
                total_size = self.position['shrt']['size']
                self.telegram.notify_close_order_filled(realized_pnl=realized_pnl_shrt, position_side='short',
                                                        qty=qty_sum, fee=fee,
                                                        wallet_balance=self.position['wallet_balance'],
                                                        remaining_size=total_size, price=vwap)
            if realized_pnl_shrt >= 0 and self.profit_trans_pct > 0.0:
                amount = realized_pnl_shrt * self.profit_trans_pct
                self.telegram.send_msg(f'Transferring {round_(amount, 0.001)} USDT ({self.profit_trans_pct * 100 }%) of profit {round_(realized_pnl_shrt, self.price_step)} to Spot wallet')
                transfer_result = await self.transfer(type_='UMFUTURE_MAIN', amount=amount)
                if 'code' in transfer_result:
                    self.telegram.send_msg(f'Error transferring to Spot wallet: {transfer_result["msg"]}')
                else:
                    self.telegram.send_msg(f'Transferred {round_(amount, 0.001)} USDT to Spot wallet')

        # entry orders
        new_shrt_entries = [item for item in new_fills if item['side'] == 'sell' and item['position_side'] == 'shrt']
        if len(new_shrt_entries) > 0:
            if self.telegram is not None:
                qty_sum = sum(fill['qty'] for fill in new_shrt_entries)
                cost = sum(fill['qty'] / fill['price'] if self.inverse else fill['qty'] * fill['price']
                           for fill in new_shrt_entries)
                # volume weighted average price
                vwap = qty_sum / cost if self.inverse else cost / qty_sum
                fee = sum([fill['fee_paid'] for fill in new_shrt_entries])
                total_size = self.position['shrt']['size']
                self.telegram.notify_entry_order_filled(position_side='short', qty=qty_sum, fee=fee, price=vwap, total_size=total_size)

    async def check_long_fills(self, new_fills):
        #closing orders
        new_long_closes = [item for item in new_fills if item['side'] == 'sell' and item['position_side'] == 'long']
        if len(new_long_closes) > 0:
            realized_pnl_long = sum(fill['realized_pnl'] for fill in new_long_closes)
            if self.telegram is not None:
                qty_sum = sum([fill['qty'] for fill in new_long_closes])
                cost = sum(fill['qty'] / fill['price'] if self.inverse else fill['qty'] * fill['price']
                           for fill in new_long_closes)
                # volume weighted average price
                vwap = qty_sum / cost if self.inverse else cost / qty_sum
                fee = sum([fill['fee_paid'] for fill in new_long_closes])
                total_size = self.position['long']['size']
                self.telegram.notify_close_order_filled(realized_pnl=realized_pnl_long, position_side='long',
                                                        qty=qty_sum, fee=fee,
                                                        wallet_balance=self.position['wallet_balance'],
                                                        remaining_size=total_size, price=vwap)
            if realized_pnl_long >= 0 and self.profit_trans_pct > 0.0:
                amount = realized_pnl_long * self.profit_trans_pct
                self.telegram.send_msg(f'Transferring {round_(amount, 0.001)} USDT ({self.profit_trans_pct * 100 }%) of profit {round_(realized_pnl_long, self.price_step)} to Spot wallet')
                transfer_result = await self.transfer(type_='UMFUTURE_MAIN', amount=amount)
                if 'code' in transfer_result:
                    self.telegram.send_msg(f'Error transferring to Spot wallet: {transfer_result["msg"]}')
                else:
                    self.telegram.send_msg(f'Transferred {round_(amount, 0.001)} USDT to Spot wallet')

        # entry orders
        new_long_entries = [item for item in new_fills if item['side'] == 'buy' and item['position_side'] == 'long']
        if len(new_long_entries) > 0:
            if self.telegram is not None:
                qty_sum = sum(fill['qty'] for fill in new_long_entries)
                cost = sum(fill['qty'] / fill['price'] if self.inverse else fill['qty'] * fill['price']
                           for fill in new_long_entries)
                # volume weighted average price
                vwap = qty_sum / cost if self.inverse else cost / qty_sum
                fee = sum([fill['fee_paid'] for fill in new_long_entries])
                total_size = self.position['long']['size']
                self.telegram.notify_entry_order_filled(position_side='long', qty=qty_sum, fee=fee, price=vwap, total_size=total_size)

    async def update_output_information(self):
        self.ts_released['print'] = time()
        line = f"{self.symbol} "
        line += f"l {self.position['long']['size']} @ "
        line += f"{round_(self.position['long']['price'], self.price_step)}, "
        long_closes = sorted([o for o in self.open_orders if o['side'] == 'sell'
                              and o['position_side'] == 'long'], key=lambda x: x['price'])
        long_entries = sorted([o for o in self.open_orders if o['side'] == 'buy'
                               and o['position_side'] == 'long'], key=lambda x: x['price'])
        leqty, leprice = (long_entries[-1]['qty'], long_entries[-1]['price']) if long_entries else (0.0, 0.0)
        lcqty, lcprice = (long_closes[0]['qty'], long_closes[0]['price']) if long_closes else (0.0, 0.0)
        line += f"e {leqty} @ {leprice}, c {lcqty} @ {lcprice} "
        #line += f"|| s {self.position['shrt']['size']} @ "
        #line += f"{round_(self.position['shrt']['price'], self.price_step)} "
        #shrt_closes = sorted([o for o in self.open_orders if o['side'] == 'buy'
        #                      and (o['position_side'] == 'shrt' or
        #                           (o['position_side'] == 'both' and
        #                            self.position['shrt']['size'] != 0.0))],
        #                     key=lambda x: x['price'])
        #shrt_entries = sorted([o for o in self.open_orders if o['side'] == 'sell'
        #                       and (o['position_side'] == 'shrt' or
        #                            (o['position_side'] == 'both' and
        #                             self.position['shrt']['size'] != 0.0))],
        #                      key=lambda x: x['price'])
        #line += f"c@ {shrt_closes[-1]['price'] if shrt_closes else 0.0} "
        #line += f"e@ {shrt_entries[0]['price'] if shrt_entries else 0.0} "
        if self.position['long']['size'] > abs(self.position['shrt']['size']):
            liq_price = self.position['long']['liquidation_price']
        else:
            liq_price = self.position['shrt']['liquidation_price']
        line += f"|| last {self.price} "
        line += f"pprc diff {calc_diff(self.position['long']['price'], self.price):.3f} "
        line += f"liq {round_dynamic(liq_price, 5)} "

        line += f"lpbr {self.position['long']['pbr']:.3f} "
        #line += f"spbr {self.position['shrt']['pbr']:.3f} "
        line += f"bal {compress_float(self.position['wallet_balance'], 3)} "
        line += f"eq {compress_float(self.position['equity'], 3)} "
        print_([line], r=True)

    def flush_stuck_locks(self, timeout: float = 4.0) -> None:
        now = time()
        for key in self.ts_locked:
            if self.ts_locked[key] > self.ts_released[key]:
                if now - self.ts_locked[key] > timeout:
                    print('flushing', key)
                    self.ts_released[key] = now

    async def init_indicators(self, max_n_samples: int = 60):
        return

    def update_indicators(self, ticks):
        if ticks[-1]['is_buyer_maker']:
            self.ob[0] = ticks[-1]['price']
        else:
            self.ob[1] = ticks[-1]['price']
        self.price = ticks[-1]['price']

    async def start_websocket(self) -> None:
        self.stop_websocket = False
        self.process_websocket_ticks = True
        print_([self.endpoints['websocket']])
        await self.update_position()
        abort = await self.init_exchange_config()
        if abort:
            return
        await self.init_indicators()
        await self.init_order_book()
        k = 1
        async with websockets.connect(self.endpoints['websocket']) as ws:
            await self.subscribe_ws(ws)
            async for msg in ws:
                if msg is None:
                    continue
                try:
                    ticks = self.standardize_websocket_ticks(json.loads(msg))
                    if self.process_websocket_ticks:
                        if ticks:
                            self.update_indicators(ticks)
                        if self.ts_locked['decide'] < self.ts_released['decide']:
                            asyncio.create_task(self.decide())
                    if k % 10 == 0:
                        self.flush_stuck_locks()
                        k = 1
                    if self.stop_websocket:
                        if self.telegram is not None:
                            self.telegram.send_msg("<pre>Bot stopped</pre>")
                        break
                    k += 1

                except Exception as e:
                    if 'success' not in msg:
                        print('error in websocket', e, msg)

async def start_bot(bot):
    while not bot.stop_websocket:
        try:
            await bot.start_websocket()
        except Exception as e:
            print('Websocket connection has been lost, attempting to reinitialize the bot...', e)
            traceback.print_exc()
            await asyncio.sleep(10)


async def _start_telegram(account: dict, bot: Bot):
    telegram = telegram_bot.Telegram(config=account['telegram'],
                                     bot=bot,
                                     loop=asyncio.get_event_loop())
    telegram.log_start()
    return telegram


async def main() -> None:
    parser = argparse.ArgumentParser(prog='passivbot', description='run passivbot')
    parser.add_argument('user', type=str, help='user/account_name defined in api-keys.json')
    parser.add_argument('symbol', type=str, help='symbol to trade')
    parser.add_argument('live_config_path', type=str, help='live config to use')
    parser.add_argument('-m', '--market_type', type=str, required=False, dest='market_type', default=None,
                        help='specify whether spot or futures (default), overriding value from backtest config')
    parser.add_argument('-gs', '--graceful_stop', action='store_true',
                        help='if true, disable long and short')

    args = parser.parse_args()
    try:
        accounts = json.load(open('api-keys.json'))
    except Exception as e:
        print(e, 'failed to load api-keys.json file')
        return
    try:
        account = accounts[args.user]
    except Exception as e:
        print('unrecognized account name', args.user, e)
        return
    try:
        config = load_live_config(args.live_config_path)
    except Exception as e:
        print(e, 'failed to load config', args.live_config_path)
        return
    config['user'] = args.user
    config['exchange'] = account['exchange']
    config['symbol'] = args.symbol
    config['live_config_path'] = args.live_config_path
    config['market_type'] = args.market_type if args.market_type is not None else 'futures'

    if args.graceful_stop:
        print('\n\ngraceful stop enabled, will not make new entries once existing positions are closed\n')
        config['long']['enabled'] = config['do_long'] = False
        config['shrt']['enabled'] = config['do_shrt'] = False

    if 'spot' in config['market_type']:
        config = spotify_config(config)

    if account['exchange'] == 'binance':
        if 'spot' in config['market_type']:
            from procedures import create_binance_bot_spot
            bot = await create_binance_bot_spot(config)
        else:
            from procedures import create_binance_bot
            bot = await create_binance_bot(config)
    elif account['exchange'] == 'bybit':
        from procedures import create_bybit_bot
        bot = await create_bybit_bot(config)
    else:
        raise Exception('unknown exchange', account['exchange'])

    print('using config')
    pprint.pprint(denumpyize(config))

    if 'telegram' in account and account['telegram']['enabled']:
        telegram = await _start_telegram(account=account, bot=bot)
        bot.telegram = telegram
    signal.signal(signal.SIGINT, bot.stop)
    signal.signal(signal.SIGTERM, bot.stop)
    await start_bot(bot)
    await bot.session.close()


if __name__ == '__main__':
    try:
        asyncio.run(main())
    except Exception as e:
        print(f'\nThere was an error starting the bot: {e}')
    finally:
        print('\nPassivbot was stopped succesfully')
        os._exit(0)<|MERGE_RESOLUTION|>--- conflicted
+++ resolved
@@ -11,23 +11,12 @@
 import pprint
 from pathlib import Path
 from time import time
-from procedures import load_live_config, make_get_filepath, load_exchange_key_secret, print_, add_argparse_args, \
-    utc_ms
-<<<<<<< HEAD
-from pure_funcs import get_xk_keys, flatten, filter_orders, compress_float, create_xk, round_dynamic, denumpyize, \
+from procedures import load_live_config, make_get_filepath, load_exchange_key_secret, print_, utc_ms
+from pure_funcs import filter_orders, compress_float, create_xk, round_dynamic, denumpyize, \
     spotify_config, get_position_fills
-from njit_funcs import calc_new_psize_pprice, qty_to_cost, calc_diff, round_, calc_samples, calc_long_close_grid, \
-    calc_shrt_close_grid, calc_upnl, calc_long_entry_grid
-=======
-from pure_funcs import get_xk_keys, get_ids_to_fetch, flatten, calc_indicators_from_ticks_with_gaps, \
-    drop_consecutive_same_prices, filter_orders, compress_float, create_xk, round_dynamic, denumpyize, \
-    calc_spans, spotify_config, get_position_fills, determine_config_type
-from njit_funcs import calc_new_psize_pprice, qty_to_cost, calc_diff, round_, calc_orders, calc_emas, \
-    calc_samples, calc_emas_last, calc_long_scalp_entry, calc_shrt_scalp_entry, calc_long_close_grid, \
-    calc_shrt_close_grid, calc_upnl
->>>>>>> ba414352
-
-import numpy as np
+from njit_funcs import qty_to_cost, calc_diff, round_, calc_long_close_grid, \
+    calc_upnl, calc_long_entry_grid
+
 import websockets
 import telegram_bot
 
@@ -154,22 +143,15 @@
                  (qty_to_cost(position['shrt']['size'], position['shrt']['price'],
                               self.xk['inverse'], self.xk['c_mult'])
                   if position['shrt']['price'] else 0.0)) / self.max_leverage
-<<<<<<< HEAD
-            position['wallet_balance'] *= self.cross_wallet_pct
-=======
 
             position['wallet_balance'] = (position['wallet_balance'] if self.assigned_balance is None
                                           else self.assigned_balance) * self.cross_wallet_pct
->>>>>>> ba414352
+
             position['equity'] = position['wallet_balance'] + \
-                calc_upnl(position['long']['size'], position['long']['price'],
-                          position['shrt']['size'], position['shrt']['price'],
-                          self.price, self.inverse, self.c_mult)
-<<<<<<< HEAD
-=======
-
-            position['available_margin'] = (position['equity'] - position['used_margin']) * 0.9
->>>>>>> ba414352
+                                 calc_upnl(position['long']['size'], position['long']['price'],
+                                           position['shrt']['size'], position['shrt']['price'],
+                                           self.price, self.inverse, self.c_mult)
+
             position['long']['liq_diff'] = calc_diff(position['long']['liquidation_price'], self.price)
             position['shrt']['liq_diff'] = calc_diff(position['shrt']['liquidation_price'], self.price)
             position['long']['pbr'] = (qty_to_cost(position['long']['size'], position['long']['price'],
@@ -373,11 +355,11 @@
             self.xk['secondary_grid_spacing'][0], self.xk['eprice_exp_base'][0]
         )
         long_closes = calc_long_close_grid(balance,
-            long_psize, long_pprice, self.ob[1], self.xk['spot'], self.xk['inverse'], self.xk['qty_step'],
-            self.xk['price_step'], self.xk['min_qty'], self.xk['min_cost'], self.xk['c_mult'], self.xk['pbr_limit'][0],
-            self.xk['initial_qty_pct'][0], self.xk['min_markup'][0], self.xk['markup_range'][0],
-            self.xk['n_close_orders'][0]
-        )
+                                           long_psize, long_pprice, self.ob[1], self.xk['spot'], self.xk['inverse'], self.xk['qty_step'],
+                                           self.xk['price_step'], self.xk['min_qty'], self.xk['min_cost'], self.xk['c_mult'], self.xk['pbr_limit'][0],
+                                           self.xk['initial_qty_pct'][0], self.xk['min_markup'][0], self.xk['markup_range'][0],
+                                           self.xk['n_close_orders'][0]
+                                           )
         orders = []
         for o in long_entries:
             if abs(o[1] - self.price) / self.price < self.last_price_diff_limit and o[0] > 0.0:
